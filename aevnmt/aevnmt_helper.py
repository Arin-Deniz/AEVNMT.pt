from collections import defaultdict
from typing import Dict
import re

import torch
import torch.nn as nn
import torch.nn.functional as F
import numpy as np
from torch.distributions import Normal, kl_divergence
from torch.utils.data import DataLoader

from probabll.distributions import ProductOfDistributions

from aevnmt.data import BucketingParallelDataLoader, PAD_TOKEN, SOS_TOKEN, EOS_TOKEN
from aevnmt.data import create_batch, batch_to_sentences
from aevnmt.components import DetachedEmbeddingLayer, RNNEncoder, beam_search, greedy_decode, sampling_decode
from aevnmt.models import AEVNMT
from aevnmt.models.generative import GenerativeLM, IndependentLM, CorrelatedBernoullisLM
from aevnmt.models.generative import CorrelatedCategoricalsLM, CorrelatedPoissonsLM
from aevnmt.models.generative import GenerativeTM, IndependentTM, CorrelatedBernoullisTM, CorrelatedCategoricalsTM
from aevnmt.models.generative import CorrelatedPoissonsTM, IBM1TM, AttentionBasedTM
from aevnmt.models.inference import InferenceModel, BasicInferenceModel, SwitchingInferenceModel
from aevnmt.models.inference import get_inference_encoder, combine_inference_encoders
from aevnmt.dist import get_named_params, create_prior
from aevnmt.dist import ProductOfPriorsLayer, ProductOfConditionalsLayer
from aevnmt.dist import NormalLayer, KumaraswamyLayer, HardKumaraswamyLayer

from .train_utils import create_attention, create_encoder, create_decoder, attention_summary, compute_bleu


def _draw_translations(model, val_dl, vocab_src, vocab_tgt, device, hparams):
    with torch.no_grad():
        inputs = []
        references = []
        model_hypotheses = []
        for sentences_x, sentences_y in val_dl:
            hypothesis = translate(model, sentences_x, vocab_src, vocab_tgt, device, hparams, deterministic=False)

            # Keep track of inputs, references and model hypotheses.
            inputs += sentences_x.tolist()
            references += sentences_y.tolist()
            model_hypotheses += hypothesis.tolist()
    return inputs, references, model_hypotheses


def create_aux_language_models(vocab_src, src_embedder, hparams) -> Dict[str, GenerativeLM]:
    lms = dict()
    if hparams.bow_loss:
        lms['bow'] = IndependentLM(
            latent_size=hparams.latent_size, 
            embedder=src_embedder,
            tied_embeddings=False)
    if hparams.MADE_loss:
        lms['made'] = CorrelatedBernoullisLM(
            vocab_size=src_embedder.num_embeddings, 
            latent_size=hparams.latent_size, 
            hidden_sizes=[hparams.hidden_size, hparams.hidden_size],  # TODO: generalise
            pad_idx=src_embedder.padding_idx, 
            num_masks=1,  
            resample_mask_every=0)  
    if hparams.count_MADE_loss:
        lms['count_made'] = CorrelatedPoissonsLM(
            vocab_size=src_embedder.num_embeddings, 
            latent_size=hparams.latent_size, 
            hidden_sizes=[hparams.hidden_size, hparams.hidden_size],  # TODO: generalise
            pad_idx=src_embedder.padding_idx, 
            num_masks=1,  
            resample_mask_every=0)  
    if hparams.shuffle_lm:  
        raise NotImplementedError("This is not yet supported")
    return lms


def create_aux_translation_models(src_embedder, tgt_embedder, hparams) -> Dict[str, GenerativeTM]:
    tms = dict()
    if hparams.bow_loss_tl:
        tms['bow'] = IndependentTM(
            latent_size=hparams.latent_size,
            embedder=tgt_embedder,
            tied_embeddings=hparams.tied_embeddings)  
    if hparams.MADE_loss_tl:
        tms['made'] = CorrelatedBernoullisTM(
            vocab_size=tgt_embedder.num_embeddings, 
            latent_size=hparams.latent_size, 
            hidden_sizes=[hparams.hidden_size, hparams.hidden_size], 
            pad_idx=tgt_embedder.padding_idx,
            num_masks=1,
            resample_mask_every=0) 
    if hparams.count_MADE_loss_tl:
        tms['count_made'] = CorrelatedPoissonsTM(
            vocab_size=tgt_embedder.num_embeddings, 
            latent_size=hparams.latent_size, 
            hidden_sizes=[hparams.hidden_size, hparams.hidden_size], 
            pad_idx=tgt_embedder.padding_idx,
            num_masks=1,
            resample_mask_every=0) 
    if hparams.shuffle_lm_tl: 
        raise NotImplementedError("This is not yet supported")
    if hparams.ibm1_loss:
        tms['ibm1'] = IBM1TM(
            src_embed=src_embedder,
            latent_size=hparams.latent_size,
            hidden_size=hparams.hidden_size,
            src_vocab_size=src_embedder.num_embeddings,
            tgt_vocab_size=tgt_embedder.num_embeddings,
            pad_idx=tgt_embedder.padding_idx)
    return tms


def create_inference_model(src_embedder, tgt_embedder, latent_sizes, hparams) -> InferenceModel:
    """Create an inference model and configure its encoder"""
    if not hparams.inf3:
        # Inference components
        inf_encoder = get_inference_encoder(
            encoder_style=hparams.inf_encoder_style,
            conditioning_context=hparams.inf_conditioning,
            embedder_x=src_embedder,
            embedder_y=tgt_embedder,
            hidden_size=hparams.hidden_size,
            rnn_bidirectional=hparams.bidirectional,
            rnn_num_layers=hparams.num_enc_layers,
            rnn_cell_type=hparams.cell_type,
            transformer_heads=hparams.transformer_heads, 
            transformer_layers=hparams.num_enc_layers, 
            nli_shared_size=hparams.emb_size,
            nli_max_distance=20,  # TODO: generalise 
            dropout=hparams.dropout, 
            composition="maxpool" if hparams.max_pooling_states else "avg")
        if len(latent_sizes) != len(hparams.posterior.split(";")):
            raise ValueError("You need as many posteriors as you have priors")
        conditioners = []
        for family, latent_size in zip(hparams.posterior.split(";"), latent_sizes):
            family = family.strip().lower()
            if family == "gaussian":
                conditioners.append(NormalLayer(inf_encoder.output_size, hparams.hidden_size, latent_size))
            elif family == "kumaraswamy":
                conditioners.append(KumaraswamyLayer(inf_encoder.output_size, hparams.hidden_size, latent_size))
            elif family == "hardkumaraswamy":
                conditioners.append(HardKumaraswamyLayer(inf_encoder.output_size, hparams.hidden_size, latent_size))
            else:
                raise NotImplementedError("I cannot design %s posterior approximation." % family)
        inf_model = BasicInferenceModel(
            latent_size=hparams.latent_size,
            conditioner=conditioners[0] if len(conditioners) == 1 else ProductOfConditionalsLayer(conditioners),
            encoder=inf_encoder)
    else:  # create 3 inference models and wrap them around a single container
        # TODO: compatible with multiple priors?
        enc_styles = hparams.inf3.split(',')
        if len(enc_styles) != 3:
            raise ValueError("Specify exactly 3 comma-separated encoder styles, got '%s'" % hparams.inf3)
        encoder_x = get_inference_encoder(
            encoder_style=enc_styles[0],
            conditioning_context='x',
            embedder_x=src_embedder,
            embedder_y=tgt_embedder,
            hidden_size=hparams.hidden_size,
            rnn_bidirectional=hparams.bidirectional,
            rnn_num_layers=hparams.num_enc_layers,
            rnn_cell_type=hparams.cell_type,
            transformer_heads=hparams.transformer_heads, 
            transformer_layers=hparams.num_enc_layers, 
            nli_shared_size=hparams.emb_size,
            nli_max_distance=20,  # TODO: generalise 
            dropout=hparams.dropout, 
            composition="maxpool" if hparams.max_pooling_states else "avg")
        encoder_y = get_inference_encoder(
            encoder_style=enc_styles[1],
            conditioning_context='y',
            embedder_x=src_embedder,
            embedder_y=tgt_embedder,
            hidden_size=hparams.hidden_size,
            rnn_bidirectional=hparams.bidirectional,
            rnn_num_layers=hparams.num_enc_layers,
            rnn_cell_type=hparams.cell_type,
            transformer_heads=hparams.transformer_heads, 
            transformer_layers=hparams.num_enc_layers, 
            nli_shared_size=hparams.emb_size,
            nli_max_distance=20,  # TODO: generalise 
            dropout=hparams.dropout, 
            composition="maxpool" if hparams.max_pooling_states else "avg")
        if enc_styles[2] == 'comb':
            encoder_xy = combine_inference_encoders(encoder_x, encoder_y, hparams.inf3_comb_composition)
        else:
            encoder_xy = get_inference_encoder(
                encoder_style=enc_styles[2],
                conditioning_context='xy',
                embedder_x=src_embedder,
                embedder_y=tgt_embedder,
                hidden_size=hparams.hidden_size,
                rnn_bidirectional=hparams.bidirectional,
                rnn_num_layers=hparams.num_enc_layers,
                rnn_cell_type=hparams.cell_type,
                transformer_heads=hparams.transformer_heads, 
                transformer_layers=hparams.num_enc_layers, 
                nli_shared_size=hparams.emb_size,
                nli_max_distance=20,  # TODO: generalise 
                dropout=hparams.dropout, 
                composition="maxpool" if hparams.max_pooling_states else "avg")
        inf_model = SwitchingInferenceModel(
            BasicInferenceModel(
                family=hparams.posterior,
                latent_size=hparams.latent_size,
                hidden_size=hparams.hidden_size,
                encoder=encoder_x),
            BasicInferenceModel(
                family=hparams.posterior,
                latent_size=hparams.latent_size,
                hidden_size=hparams.hidden_size,
                encoder=encoder_y),
            BasicInferenceModel(
                family=hparams.posterior,
                latent_size=hparams.latent_size,
                hidden_size=hparams.hidden_size,
                encoder=encoder_xy),
            )
    return inf_model


def create_model(hparams, vocab_src, vocab_tgt):
    # Generative components
    src_embedder = torch.nn.Embedding(vocab_src.size(), hparams.emb_size, padding_idx=vocab_src[PAD_TOKEN])
    tgt_embedder = torch.nn.Embedding(vocab_tgt.size(), hparams.emb_size, padding_idx=vocab_tgt[PAD_TOKEN])
    
    language_model = CorrelatedCategoricalsLM(
        embedder=src_embedder,
        sos_idx=vocab_src[SOS_TOKEN],
        eos_idx=vocab_src[EOS_TOKEN],
        latent_size=hparams.latent_size,
        hidden_size=hparams.hidden_size,
        dropout=hparams.dropout,
        num_layers=hparams.num_dec_layers,
        cell_type=hparams.cell_type,
        tied_embeddings=hparams.tied_embeddings,
        feed_z=hparams.feed_z,
        gate_z=False  # TODO implement
    )
    
    # Auxiliary generative components
    aux_lms = create_aux_language_models(vocab_src, src_embedder, hparams)
    aux_tms = create_aux_translation_models(src_embedder, tgt_embedder, hparams)
    
    encoder = create_encoder(hparams)
    attention = create_attention(hparams)
    decoder = create_decoder(attention, hparams)  
    translation_model = AttentionBasedTM(
        src_embedder=src_embedder,
        tgt_embedder=tgt_embedder,
        tgt_sos_idx=vocab_tgt[SOS_TOKEN],
        tgt_eos_idx=vocab_tgt[EOS_TOKEN],
        encoder=encoder,
        decoder=decoder,
        latent_size=hparams.latent_size,
        dropout=hparams.dropout,
        feed_z=hparams.feed_z,
        tied_embeddings=hparams.tied_embeddings
    )
   
    priors = []
    n_priors = len(hparams.prior.split(";"))
    if hparams.latent_sizes:
        latent_sizes = [int(size) for size in re.split('[ ;:,]+', hparams.latent_sizes.strip())]
        if len(latent_sizes) != n_priors:
            raise ValueError("You need to specify a latent_size for each prior using --latent_sizes 'list'")
        if sum(latent_sizes) != hparams.latent_size:
            raise ValueError("The sum of latent_sizes must equal latent_size")
    else:
        if hparams.latent_size % n_priors != 0:
            raise ValueError("Use a latent size multiple of the number of priors")
        latent_sizes = [hparams.latent_size // n_priors] * n_priors
    for prior_family, prior_params, latent_size in zip(hparams.prior.split(";"), hparams.prior_params.split(";"), latent_sizes):
        prior_params = [float(param) for param  in prior_params.split()]
        priors.append(create_prior(prior_family, latent_size, prior_params))

    inf_model = create_inference_model(
        DetachedEmbeddingLayer(src_embedder) if hparams.inf_share_embeddings else torch.nn.Embedding(
            src_embedder.num_embeddings, src_embedder.embedding_dim, padding_idx=src_embedder.padding_idx),
        DetachedEmbeddingLayer(tgt_embedder) if hparams.inf_share_embeddings else torch.nn.Embedding(
            tgt_embedder.num_embeddings, tgt_embedder.embedding_dim, padding_idx=tgt_embedder.padding_idx),
        latent_sizes,
        hparams)

    model = AEVNMT(
        latent_size=hparams.latent_size,
        src_embedder=src_embedder,
        tgt_embedder=tgt_embedder,
        language_model=language_model,
        translation_model=translation_model,
        inference_model=inf_model,
        dropout=hparams.dropout,
        feed_z=hparams.feed_z,
        tied_embeddings=hparams.tied_embeddings,
<<<<<<< HEAD
        prior=priors[0] if len(priors) == 1 else ProductOfPriorsLayer(priors),
=======
        prior_family=hparams.prior,
        prior_params=hparams.prior_params,
        mdr=hparams.minimum_desired_rate,
>>>>>>> 38321f1a
        aux_lms=aux_lms,
        aux_tms=aux_tms,
        mixture_likelihood=hparams.mixture_likelihood,
        mixture_likelihood_dir_prior=hparams.mixture_likelihood_dir_prior)
    return model

def train_step(model, x_in, x_out, seq_mask_x, seq_len_x, noisy_x_in, y_in, y_out, seq_mask_y, seq_len_y, noisy_y_in,
               hparams, step, summary_writer=None):

    # Use q(z|x) for training to sample a z.
    qz = model.approximate_posterior(x_in, seq_mask_x, seq_len_x, y_in, seq_mask_y, seq_len_y)
    z = qz.rsample()
 
    # Compute the translation and language model logits.
    tm_likelihood, lm_likelihood, _, aux_lm_likelihoods, aux_tm_likelihoods = model(noisy_x_in, seq_mask_x, seq_len_x, noisy_y_in, z)

    # Do linear annealing of the KL over KL_annealing_steps if set.
    if hparams.KL_annealing_steps > 0:
        KL_weight = min(1., (1.0 / hparams.KL_annealing_steps) * step)
    else:
        KL_weight = 1.

    # Compute the loss.
    loss_cfg = None
    #if step < 20000:
    #    loss_cfg = {'lm/bow', }  #, 'tm/bow'}
    #else:  #if step < 20000:
    #    loss_cfg = {'lm/made', } #, 'tm/made'}
    #elif step < 3000:
    #    loss_cfg = {'lm/made', 'lm/made_count', 'tm/made', 'tm/made_count'}
    #elif step < 4500:
    #    loss_cfg = {'lm/made', 'lm/made_count', 'lm/main', 'tm/made', 'tm/made_count', 'tm/main'}
    #else: 
    #    loss_cfg = {'lm/main', 'tm/main'}
    loss = model.loss(tm_likelihood, lm_likelihood, y_out, x_out, qz,
                      free_nats=hparams.KL_free_nats,
                      KL_weight=KL_weight,
                      reduction="mean",
                      aux_lm_likelihoods=aux_lm_likelihoods,
                      aux_tm_likelihoods=aux_tm_likelihoods,
                      loss_cfg=loss_cfg)

    if summary_writer:
        summary_writer.add_histogram("posterior/z", z, step)
        for param_name, param_value in get_named_params(qz):
            summary_writer.add_histogram("posterior/%s" % param_name, param_value, step)
        pz = model.prior()
        # This part is perhaps not necessary for a simple prior (e.g. Gaussian),
        #  but it's useful for more complex priors (e.g. mixtures and NFs)
        prior_sample = pz.sample(torch.Size([z.size(0)]))
        summary_writer.add_histogram("prior/z", prior_sample, step)
        for param_name, param_value in get_named_params(pz):
            summary_writer.add_histogram("prior/%s" % param_name, param_value, step)

    return loss

def validate(model, val_data, vocab_src, vocab_tgt, device, hparams, step, title='xy', summary_writer=None):
    model.eval()

    # Create the validation dataloader. We can just bucket.
    val_dl = DataLoader(val_data, batch_size=hparams.batch_size,
                        shuffle=False, num_workers=4)
    val_dl = BucketingParallelDataLoader(val_dl)

    val_ppl, val_KL, val_NLLs = _evaluate_perplexity(model, val_dl, vocab_src, vocab_tgt, device)
    val_NLL = val_NLLs['joint/main']
    val_bleu, inputs, refs, hyps = _evaluate_bleu(model, val_dl, vocab_src, vocab_tgt,
                                                  device, hparams)

    random_idx = np.random.choice(len(inputs))
    #nll_str = ' '.join('-- validation NLL {} = {:.2f}'.format(comp_name, comp_value)  for comp_name, comp_value in sorted(val_NLLs.items()))
    nll_str = f""
    # - log P(x|z) for the various source LM decoders
    for comp_name, comp_nll in sorted(val_NLLs.items()):
        if comp_name.startswith('lm/'):
            nll_str += f" -- {comp_name} = {comp_nll:,.2f}"
    # - log P(y|z,x) for the various translation decoders
    for comp_name, comp_nll in sorted(val_NLLs.items()):
        if comp_name.startswith('tm/'):
            nll_str += f" -- {comp_name} = {comp_nll:,.2f}"
    
    kl_str = f"-- KL = {val_KL.sum():.2f}"
    if isinstance(model.prior(), ProductOfDistributions):
        for i, p in enumerate(model.prior().distributions):
            kl_str += f" -- KL{i} = {val_KL[i]:.2f}" 
        
    print(f"direction = {title}\n"
          f"validation perplexity = {val_ppl:,.2f}"
          f" -- BLEU = {val_bleu:.2f}"
          f" {kl_str}"
          f" {nll_str}\n"
          f"- Source: {inputs[random_idx]}\n"
          f"- Target: {refs[random_idx]}\n"
          f"- Prediction: {hyps[random_idx]}")

    if hparams.draw_translations > 0:
        random_idx = np.random.choice(len(inputs))
        dl = DataLoader([val_data[random_idx] for _ in range(hparams.draw_translations)], batch_size=hparams.batch_size, shuffle=False, num_workers=4)
        dl = BucketingParallelDataLoader(dl)
        i, r, hs = _draw_translations(model, dl, vocab_src, vocab_tgt, device, hparams)
        print("Posterior samples")
        print(f"- Input: {i[0]}")
        print(f"- Reference: {r[0]}")
        for h in hs:
            print(f"- Translation: {h}")
    
    # Write validation summaries.
    if summary_writer is not None:
        summary_writer.add_scalar(f"{title}/validation/BLEU", val_bleu, step)
        summary_writer.add_scalar(f"{title}/validation/perplexity", val_ppl, step)
        summary_writer.add_scalar(f"{title}/validation/KL", val_KL.sum(), step)
        if isinstance(model.prior(), ProductOfDistributions):
            for i, _ in enumerate(model.prior().distributions):
                summary_writer.add_scalar(f"{title}/validation/KL{i}", val_KL[i], step)
        for comp_name, comp_value in val_NLLs.items():
            summary_writer.add_scalar(f"{title}/validation/NLL/{comp_name}", comp_value, step)

        # Log the attention weights of the first validation sentence.
        with torch.no_grad():
            val_sentence_x, val_sentence_y = val_data[0]
            x_in, _, seq_mask_x, seq_len_x = create_batch([val_sentence_x], vocab_src, device)
            y_in, y_out, seq_mask_y, seq_len_y = create_batch([val_sentence_y], vocab_tgt, device)
            z = model.approximate_posterior(x_in, seq_mask_x, seq_len_x, y_in, seq_mask_y, seq_len_y).sample()
            _, _, state, _, _ = model(x_in, seq_mask_x, seq_len_x, y_in, z)
            att_weights = state['att_weights'].squeeze().cpu().numpy()
        src_labels = batch_to_sentences(x_in, vocab_src, no_filter=True)[0].split()
        tgt_labels = batch_to_sentences(y_out, vocab_tgt, no_filter=True)[0].split()
        attention_summary(src_labels, tgt_labels, att_weights, summary_writer,
                          f"{title}/validation/attention", step)

    return {'bleu': val_bleu, 'likelihood': -val_NLL, 'nll': val_NLL, 'ppl': val_ppl}


def translate(model, input_sentences, vocab_src, vocab_tgt, device, hparams, deterministic=True):
    # TODO: this code should be in the translation model class
    model.eval()
    with torch.no_grad():
        x_in, _, seq_mask_x, seq_len_x = create_batch(input_sentences, vocab_src, device)

        # For translation we use the approximate posterior mean.
        qz = model.approximate_posterior(x_in, seq_mask_x, seq_len_x,
                y=x_in, seq_mask_y=seq_mask_x, seq_len_y=seq_len_x) # TODO: here we need a prediction net!
        # TODO: restore some form of deterministic decoding
        #z = qz.mean if deterministic else qz.sample()
        z = qz.sample()

        encoder_outputs, encoder_final = model.translation_model.encode(x_in, seq_len_x, z)
        hidden = model.translation_model.init_decoder(encoder_outputs, encoder_final, z)

        if hparams.sample_decoding:
            # TODO: we could use the new version below
            #raw_hypothesis = model.translation_model.sample(x_in, seq_mask_x, seq_len_x, z, 
            #    max_len=hparams.max_decoding_length, greedy=False)
            raw_hypothesis = sampling_decode(
                model.translation_model.decoder, 
                model.translation_model.tgt_embed,
                model.translation_model.generate, hidden,
                encoder_outputs, encoder_final,
                seq_mask_x, vocab_tgt[SOS_TOKEN], vocab_tgt[EOS_TOKEN],
                vocab_tgt[PAD_TOKEN], hparams.max_decoding_length,
                z if hparams.feed_z else None)
        elif hparams.beam_width <= 1:
            # TODO: we could use the new version below
            #raw_hypothesis = model.translation_model.sample(x_in, seq_mask_x, seq_len_x, z, 
            #    max_len=hparams.max_decoding_length, greedy=True)
            raw_hypothesis = greedy_decode(
                model.translation_model.decoder, 
                model.translation_model.tgt_embed,
                model.translation_model.generate, hidden,
                encoder_outputs, encoder_final,
                seq_mask_x, vocab_tgt[SOS_TOKEN], vocab_tgt[EOS_TOKEN],
                vocab_tgt[PAD_TOKEN], hparams.max_decoding_length,
                z if hparams.feed_z else None)
        else:
            raw_hypothesis = beam_search(
                model.translation_model.decoder, 
                model.translation_model.tgt_embed, 
                model.translation_model.generate,
                vocab_tgt.size(), hidden, encoder_outputs,
                encoder_final, seq_mask_x,
                vocab_tgt[SOS_TOKEN], vocab_tgt[EOS_TOKEN],
                vocab_tgt[PAD_TOKEN], hparams.beam_width,
                hparams.length_penalty_factor,
                hparams.max_decoding_length,
                z if hparams.feed_z else None)

    hypothesis = batch_to_sentences(raw_hypothesis, vocab_tgt)
    return hypothesis

def _evaluate_bleu(model, val_dl, vocab_src, vocab_tgt, device, hparams):
    model.eval()
    with torch.no_grad():
        inputs = []
        references = []
        model_hypotheses = []
        for sentences_x, sentences_y in val_dl:
            hypothesis = translate(model, sentences_x, vocab_src, vocab_tgt, device, hparams)

            # Keep track of inputs, references and model hypotheses.
            inputs += sentences_x.tolist()
            references += sentences_y.tolist()
            model_hypotheses += hypothesis.tolist()

    bleu = compute_bleu(model_hypotheses, references, subword_token=hparams.subword_token)
    return bleu, inputs, references, model_hypotheses

def _evaluate_perplexity(model, val_dl, vocab_src, vocab_tgt, device):
    model.eval()
    with torch.no_grad():
        num_predictions = 0
        num_sentences = 0
        log_marginal = defaultdict(float)
        total_KL = 0.
        n_samples = 10
        for sentences_x, sentences_y in val_dl:
            x_in, x_out, seq_mask_x, seq_len_x = create_batch(sentences_x, vocab_src, device)
            y_in, y_out, seq_mask_y, seq_len_y = create_batch(sentences_y, vocab_tgt, device)

            # Infer q(z|x) for this batch.
            qz = model.approximate_posterior(x_in, seq_mask_x, seq_len_x, y_in, seq_mask_y, seq_len_y)
            pz = model.prior()  
            if isinstance(qz, ProductOfDistributions):
                total_KL += torch.cat(
                    [kl_divergence(qi, pi).sum(0).unsqueeze(-1) for qi, pi in zip(qz.distributions, pz.distributions)], 
                    -1)
            else:
                total_KL += kl_divergence(qz, pz).sum(0)

            # Take s importance samples from q(z|x):
            # log int{p(x, y, z) dz} ~= log sum_z{p(x, y, z) / q(z|x)} where z ~ q(z|x)
            batch_size = x_in.size(0)
            batch_log_marginals = defaultdict(lambda: torch.zeros(n_samples, batch_size))

            for s in range(n_samples):

                # z ~ q(z|x)
                z = qz.sample()

                # Compute the logits according to this sample of z.
                tm_likelihood, lm_likelihood, _, aux_lm_likelihoods, aux_tm_likelihoods = model(x_in, seq_mask_x, seq_len_x, y_in, z)

                # Compute log P(y|x, z_s)
                log_tm_prob = model.translation_model.log_prob(tm_likelihood, y_out)

                # Compute log P(x|z_s)
                log_lm_prob = model.language_model.log_prob(lm_likelihood, x_out)
                
                # Compute prior probability log P(z_s) and importance weight q(z_s|x)
                log_pz = pz.log_prob(z) 
                log_qz = qz.log_prob(z)

                # Estimate the importance weighted estimate of (the log of) P(x, y)
                batch_log_marginals['joint/main'][s] = log_tm_prob + log_lm_prob + log_pz - log_qz
                batch_log_marginals['lm/main'][s] = log_lm_prob + log_pz - log_qz
                batch_log_marginals['tm/main'][s] = log_tm_prob + log_pz - log_qz
                
                for aux_comp, aux_px_z in aux_lm_likelihoods.items():
                    batch_log_marginals['lm/' + aux_comp][s] = model.log_likelihood_lm(aux_comp, aux_px_z, x_out) + log_pz - log_qz
                for aux_comp, aux_py_xz in aux_tm_likelihoods.items():
                    batch_log_marginals['tm/' + aux_comp][s] = model.log_likelihood_tm(aux_comp, aux_py_xz, y_out) + log_pz - log_qz

            for comp_name, log_marginals in batch_log_marginals.items():
                # Average over all samples.
                batch_avg = torch.logsumexp(log_marginals, dim=0) - torch.log(torch.Tensor([n_samples]))
                log_marginal[comp_name] = log_marginal[comp_name] + batch_avg.sum().item()

            num_sentences += batch_size
            num_predictions += (seq_len_x.sum() + seq_len_y.sum()).item()

    val_NLL = -log_marginal['joint/main']
    val_perplexity = np.exp(val_NLL / num_predictions)

    NLLs = {comp_name: -value / num_sentences for comp_name, value in log_marginal.items()}

    return val_perplexity, total_KL/num_sentences, NLLs


def product_of_gaussians(fwd_base: Normal, bwd_base: Normal) -> Normal:
    u1, s1, var1 = fwd_base.mean, fwd_base.stddev, fwd_base.variance
    u2, s2, var2 = bwd_base.mean, bwd_base.stddev, bwd_base.variance
    u = (var2 * u1 + var1 * u2) / (var1 + var2)
    s = 1. / (1. / var1 + 1. / var2)
    return Normal(u, s)


def mixture_of_gaussians(fwd_base: Normal, bwd_base: Normal) -> Normal:
    # [batch_size]
    selectors = torch.rand(fwd_base.mean.size(0), device=fwd_base.mean.device) >= 0.5
    # [batch_size, latent_size]
    selectors = selectors.unsqueeze(-1).repeat([1, fwd_base.mean.size(1)])
    u = torch.where(selectors, fwd_base.mean, bwd_base.mean)
    s = torch.where(selectors, fwd_base.stddev, bwd_base.stddev)
    return Normal(u, s)<|MERGE_RESOLUTION|>--- conflicted
+++ resolved
@@ -289,13 +289,8 @@
         dropout=hparams.dropout,
         feed_z=hparams.feed_z,
         tied_embeddings=hparams.tied_embeddings,
-<<<<<<< HEAD
         prior=priors[0] if len(priors) == 1 else ProductOfPriorsLayer(priors),
-=======
-        prior_family=hparams.prior,
-        prior_params=hparams.prior_params,
         mdr=hparams.minimum_desired_rate,
->>>>>>> 38321f1a
         aux_lms=aux_lms,
         aux_tms=aux_tms,
         mixture_likelihood=hparams.mixture_likelihood,

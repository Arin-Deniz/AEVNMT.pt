import argparse
import json


class ListOfInts(list):

    def __init__(self, values):
        if isinstance(values, str):
            values = (int(v) for v in values.split())
        else:
            values = (int(v) for v in values)
        super(ListOfInts, self).__init__(values)


class ListOfFloats(list):

    def __init__(self, values):
        if isinstance(values, str):
            values = (float(v) for v in values.split())
        else:
            values = (float(v) for v in values)
        super(ListOfFloats, self).__init__(values)


class ListOfStrings(list):

    def __init__(self, values):
        if isinstance(values, str):
            values = (str(v) for v in values.split())
        else:
            values = (str(v) for v in values)
        super(ListOfStrings, self).__init__(values)


options = {
    # Format: "option_name": (type, default_val, required, description, group)
    # `group` is for ordering purposes when printing.

    # I/O and device information
    "hparams_file": (str, None, False, "A JSON file containing hyperparameter values.", 0),
    "training_prefix": (str, None, True, "The prefix to bilingual training data.", 0),
    "validation_prefix": (str, None, True, "The validation file prefix.", 0),
    "mono_src": (str, None, False, "The source monolingual training data.", 0),
    "mono_tgt": (str, None, False, "The target monolingual training data.", 0),
    "vocab_prefix": (str, None, False, "The vocabulary prefix, if share_vocab is True"
                                       " this should be the vocabulary filename.", 0),
    "share_vocab": (bool, False, False, "Whether to share the vocabulary between the"
                                       " source and target language", 0),
    "src": (str, None, True, "The source language", 0),
    "tgt": (str, None, True, "The target language", 0),
    "use_gpu": (bool, False, False, "Whether to use the GPU or not", 0),
    "use_memmap": (bool, False, False, "Whether or not to memory-map the data (use it for large corpora)", 0),
    "output_dir": (str, None, True, "Output directory.", 0),
    "subword_token": (str, None, False, "The subword token, e.g. \"@@\".", 0),
    "max_sentence_length": (int, -1, False, "The maximum sentence length during"
                                            " training.", 0),
    "max_vocab_size": (int, -1, False, "The maximum vocabulary size.", 0),
    "vocab_min_freq": (int, 0, False, "The minimum frequency of a word for it"
                                      " to be included in the vocabulary.", 0),
    "model_checkpoint": (str, None, False, "Checkpoint to restore the model from at"
                                           " the beginning of training.", 0),

    # General model hyperparameters.
    "model_type": (str, "cond_nmt", False, "The type of model to train:"
                                           " cond_nmt|aevnmt", 1),
    "prior": (str, "gaussian", False, "Choose the prior family (gaussian: default, beta, mog)", 1),
    "prior_params": (ListOfFloats, [], False, "Prior parameters: gaussian (loc: default 0.0, scale: default 1.0), "
        "beta (a: default 0.5, b: default 0.5), "
        "mog (num_components: default 10, radius: default 10, scale: default 0.5)", 2),
    "latent_size": (int, 32, False, "The size of the latent variables.", 1),
    "emb_size": (int, 32, False, "The source / target embedding size, this is also"
                                 " the model size in the transformer architecture.", 1),
    "emb_init_scale": (float, 0.01, False, "Scale of the Gaussian that is used to"
                                           " initialize the embeddings.", 1),
    "hidden_size": (int, 32, False, "The size of the hidden layers.", 1),
    "num_enc_layers": (int, 1, False, "The number of encoder layers.", 1),
    "num_dec_layers": (int, 1, False, "The number of decoder layers.", 1),
    "tied_embeddings": (bool, False, False, "Tie the embedding matrix with the output"
                                            " projection.", 1),
<<<<<<< HEAD
    "max_pooling_states":(bool, False, False, "Max-pool encoder states in the inference network instead of averaging them", 1),
    "feed_z":(bool, False, False, "Concatenate z to the previous word embeddings at each timestep", 1),

=======
    "bow_loss":(bool, False, False, "Add SL bag-of-words term to the loss", 1),
    "bow_loss_tl":(bool, False, False, "Add TL bag-of-words term to the loss", 1),


    "encoder_style": (str, "rnn", False, "The type of encoder architecture: rnn|transformer", 1),
    "decoder_style": (str, "luong", False, "Decoder style: luong|bahdanau", 1),

    # Transformer encoder / decoder hyperparameters.
    "transformer_heads": (int, 8, False, "The number of transformer heads in that architecture", 1),
    "transformer_hidden": (int, 2048, False, "The size of the hidden feedforward layer in the transformer", 1),

    # RNN encoder / decoder hyperparameters.
    "bidirectional": (bool, False, False, "Use a bidirectional encoder.", 1),
    "cell_type": (str, "lstm", False, "The RNN cell type. rnn|gru|lstm", 1),
    "attention": (str, "luong", False, "Attention type: luong|scaled_luong|bahdanau", 1),

    # Inference model hyperparameters
    "posterior": (str, "gaussian", False, "Choose the family of the posterior approximation (gaussian, kumaraswamy)", 2),
    "inf_encoder_style": (str, "rnn", False, "The type of architecture: rnn|nli", 2),
    "inf_conditioning": (str, "x", False, "Conditioning context for q(z): x|xy", 2),
>>>>>>> 37265c62

    # Decoding hyperparameters.
    "max_decoding_length": (int, 50, False, "Maximum decoding length", 3),
    "beam_width": (int, 1, False, "Beam search beam width, if 1 this becomes simple"
                                  " greedy decoding", 3),
    "length_penalty_factor": (float, 1.0, False, "Length penalty factor (alpha) for"
                                                 " beam search decoding.", 3),
    "sample_decoding": (bool, False, False, "When decoding, sample instead of searching for the translation with maximum probability.", 3),

    # Optimization hyperparameters
    "gen_optimizer": (str, "adam", False, "Optimizer for generative parameters (options: adam, amsgrad, adadelta, sgd)", 4),
    "gen_lr": (float, 1e-3, False, "The learning rate for gen_optimizer.", 4),
    "gen_l2_weight": (float, 0., False, "Strength of L2 regulariser for generative parameters", 4),

    "inf_z_optimizer": (str, "adam", False, "Optimizer for inference parameters wrt z (options: adam, amsgrad, adadelta, sgd)", 4),
    "inf_z_lr": (float, 1e-3, False, "The learning rate for inf_z_optimizer.", 4),
    "inf_z_l2_weight": (float, 0., False, "Strength of L2 regulariser for inference parameters wrt z", 4),

    "num_epochs": (int, 1, False, "The number of epochs to train the model for.", 4),
    "batch_size": (int, 64, False, "The batch size.", 4),
    "print_every": (int, 100, False, "Print training statistics every x steps.", 4),
    "max_gradient_norm": (float, 5.0, False, "The maximum gradient norm to clip the"
                                             " gradients to, to disable"
                                             " set <= 0.", 4),
    "lr_scheduler": (str, "reduce_on_plateau", False, "The learning rate scheduler used: reduce_on_plateau |"
                                                      " noam (transformers)", 4),
    "lr_reduce_factor": (float, 0.5, False, "The factor to reduce the learning rate"
                                            " with if no validation improvement is"
                                            "  found (all lr schedulers).", 4),
    "lr_reduce_patience": (int, 2, False, "The number of evaluations to wait for"
                                           " improvement of validation scores"
                                           " before reducing the learning rate"
                                           " (reduce_on_plateau scheduler).", 4),
    "lr_reduce_cooldown": (int, 2, False, "The number of evaluations to wait with"
                                          " checking for improvements after a"
                                          " learning rate reduction"
                                          " (reduce_on_plateau scheduler).", 4),
    "min_lr": (float, 1e-5, False, "The minimum learning rate the learning rate"
                                   " scheduler can reduce to (reduce_on_plateau scheduler).", 4),
    "lr_warmup": (int, 4000, False, "Learning rate warmup (noam_scheduler)", 4),
    "patience": (int, 5, False, "The number of evaluations to continue training for"
                                " when an improvement has been found.", 4),
    "dropout": (float, 0., False, "The amount of dropout.", 4),
    "word_dropout": (float, 0., False, "Fraction of input words to drop.", 4),
    "KL_free_nats": (float, 0., False, "KL = min(KL_free_nats, KL)", 4),
    "KL_annealing_steps": (int, 0, False, "Amount of KL annealing steps (0...1)", 4),
    "evaluate_every": (int, -1, False, "The number of batches after which to run"
                                       " evaluation. If <= 0, evaluation will happen"
                                       " after every epoch.", 4),
    "criterion": (str, "bleu", False, "Criterion for convergence checks ('bleu' or 'likelihood')", 4),

    # Translation hyperparameters.
    "translation_input_file": (str, None, False, "The translation input file,"
                                               " ignored for training.", 5),
    "translation_output_file": (str, None, False, "The translation output file,"
                                                " ignored for training.", 5),
    "translation_ref_file": (str, None, False, "The translation references file", 5),
    "verbose": (bool, False, False, "Print logging information", 5),
    "show_raw_output": (bool, False, False, "Prints raw output (tokenized, truecased, BPE-segmented, max-len splitting) to stderr", 5),
    "interactive_translation": (int, 0, False, "If n more than 0, reads n sentences from stdin and translates them to stdout", 5),
    "split_sentences": (bool, False, False, "Pass the whole input through a sentence splitter (mosestokenizer.MosesSentenceSplitter)", 5),
    "tokenize": (bool, False, False, "Tokenize input (with sacremoses.MosesTokenizer)", 5),
    "detokenize": (bool, False, False, "Detokenize output (with sacremoses.MosesDetokenizer)", 5),
    "lowercase": (bool, False, False, "Lowercase the input", 5),
    "recase": (bool, False, False, "Recase the output (with sacremoses.Detruecaser)", 5),
    "truecaser_prefix": (str, None, False, "Truecase and de-truecases using a trained model (with sacremoses.MosesTruecaser) -- slow to load", 5),
    "bpe_codes_prefix": (str, None, False, "Enable BPE-segmentation by providing a prefix to BPE codes (AEVNMT.pt will add .src and .tgt)", 5),
    "bpe_merge": (bool, True, False, "Merge subwords via regex", 5),
    "postprocess_ref": (bool, False, False, "Applies post-processing steps to reference (if provided)", 5),

    "draw_translations": (int, 0, False, "Greedy decode a number of posterior samples", 5),
}

class Hyperparameters:

    """
        Loads hyperparameters from the command line arguments and optionally
        from a JSON file. Command line arguments overwrite those from the JSON file.
    """
    def __init__(self, check_required=True):
        self._hparams = {}
        self._defaulted_values = []
        cmd_line_hparams = self._load_from_command_line()

        # If given, load hparams from a json file.
        json_file = cmd_line_hparams["hparams_file"] if "hparams_file" in cmd_line_hparams \
                else None
        if json_file is not None:
            json_hparams = self._load_from_json(json_file)
            self._hparams.update(json_hparams)

        # Always override json hparams with command line hparams.
        self._hparams.update(cmd_line_hparams)

        # Set default values, check for required, set hparams as attributes.
        self._create_hparams(check_required)

    def update_from_file(self, json_file, override=False):
        json_hparams = self._load_from_json(json_file)
        if not override:
            for key, val in list(json_hparams.items()):
                if key not in self._defaulted_values:
                    del json_hparams[key]
                else:
                    self._defaulted_values.remove(key)
        self._hparams.update(json_hparams)
        self._create_hparams(False)

    def update_from_kwargs(self, **kwargs):
        self._hparams.update(kwargs)
        self._create_hparams(False)

    def _load_from_command_line(self):
        parser = argparse.ArgumentParser()
        for option in options.keys():
            option_type, _, _, description, _ = options[option]
            option_type = str if option_type == bool else option_type
            parser.add_argument(f"--{option}", type=option_type,
                                help=description)
        args = parser.parse_known_args()[0]
        cmd_line_hparams = vars(args)
        for key, val in list(cmd_line_hparams.items()):
            if val is None:
                del cmd_line_hparams[key]
        return cmd_line_hparams

    def _load_from_json(self, filename):
        with open(filename) as f:
            json_hparams = json.load(f)
        return json_hparams

    def _create_hparams(self, check_required):
        for option in options.keys():
            option_type, default_value, required, _, _ = options[option]
            if option not in self._hparams:
                self._hparams[option] = default_value
                self._defaulted_values.append(option)
            elif option_type == bool and isinstance(self._hparams[option], str):

                # Convert boolean inputs from string to bool. Only necessary if the
                # default value is not used.
                self._hparams[option] = str_to_bool(self._hparams[option])

            if self._hparams[option] is None:

                # Raise an error if required.
                if check_required and required:
                    raise Exception(f"Error: missing required value `{option}`.")

            setattr(self, option, self._hparams[option])

    def print_values(self):
        sorted_names = sorted(options.keys(), key=lambda name: (options[name][-1], name))
        cur_group = 0
        for name in sorted_names:
            if options[name][-1] > cur_group:
                print()
                cur_group = options[name][-1]

            val = self._hparams[name]
            defaulted = "(default)" if name in self._defaulted_values else ""
            print(f"{name} = {val} {defaulted}")

    def save(self, filename):
        with open(filename, "w") as f:
            json.dump(self._hparams, f, sort_keys=True, indent=4)

def str_to_bool(string):
    return string.lower() == "true"<|MERGE_RESOLUTION|>--- conflicted
+++ resolved
@@ -77,11 +77,9 @@
     "num_dec_layers": (int, 1, False, "The number of decoder layers.", 1),
     "tied_embeddings": (bool, False, False, "Tie the embedding matrix with the output"
                                             " projection.", 1),
-<<<<<<< HEAD
     "max_pooling_states":(bool, False, False, "Max-pool encoder states in the inference network instead of averaging them", 1),
     "feed_z":(bool, False, False, "Concatenate z to the previous word embeddings at each timestep", 1),
 
-=======
     "bow_loss":(bool, False, False, "Add SL bag-of-words term to the loss", 1),
     "bow_loss_tl":(bool, False, False, "Add TL bag-of-words term to the loss", 1),
 
@@ -102,7 +100,7 @@
     "posterior": (str, "gaussian", False, "Choose the family of the posterior approximation (gaussian, kumaraswamy)", 2),
     "inf_encoder_style": (str, "rnn", False, "The type of architecture: rnn|nli", 2),
     "inf_conditioning": (str, "x", False, "Conditioning context for q(z): x|xy", 2),
->>>>>>> 37265c62
+
 
     # Decoding hyperparameters.
     "max_decoding_length": (int, 50, False, "Maximum decoding length", 3),

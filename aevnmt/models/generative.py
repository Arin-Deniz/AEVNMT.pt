"""
AEVNMT has two generative components, namely, 
    a language model (LM) and a translation model (TM), 
    p(x|z) and p(y|z,x), respectively.

These are also known as decoders or generators, here we provide implementations for those.
"""
import torch
import torch.nn as nn
import torch.nn.functional as F
from torch.distributions import Distribution, Categorical, Bernoulli, Poisson
from probabll.dgm import register_conditional_parameterization
from probabll.dgm.conditional import MADEConditioner
from probabll.dgm.likelihood import AutoregressiveLikelihood
from .rnnlm import RNNLM

from aevnmt.components.nibm1 import NeuralIBM1
from aevnmt.components import tile_rnn_hidden, rnn_creation_fn, tile_rnn_hidden_for_decoder


class GenerativeLM(nn.Module):
    """
    The forward will return the likelihoods 
        X_i|z,x_{<i}
    that is, a batch of sequences of torch distribution objects.

    To get the likelihood of an observation, use log_prob.
    """

    def __init__(self):
        super().__init__()

    def forward(self, x, z, state=dict()) -> Distribution:
        """
        Return distributions X_i|z, x_{<i}.

        x: [B, Tx] token ids
        z: [B, Dz] stochastic embeddings
        state: use this dictionary to return something about the forward pass (for example, 
            attention weights, or other details of the computation that you whish to log)
        """
        raise NotImplementedError("Implement me!")

    def log_prob(self, likelihood: Distribution, x):
        """
        Return log-probability of observation.

        likelihood: as returned by forward
        x: [B, Tx] observed token ids
        """
        raise NotImplementedError("Implement me!")

    def sample(self, z, max_len=100, greedy=False, state=dict()):
        """
        Sample from X|z where z [B, Dz]
        """
        raise NotImplementedError("Implement me!")


class IndependentLM(GenerativeLM):
    """
    This draws source words from a single Categorical distribution
        P(x|z) = \prod_{i=1}^m Cat(x_i|f(z))
    where m = |x|.
    """

    def __init__(self, latent_size, embedder, tied_embeddings=True, dropout=0.5):
        super().__init__()
        vocab_size = embedder.num_embeddings
        self.pad_idx = embedder.padding_idx

        if tied_embeddings:
            self.encoder = nn.Sequential(
                    nn.Dropout(dropout),
                    nn.Linear(latent_size, embedder.embedding_dim, bias=False),
                    nn.Tanh(),
                    nn.Dropout(dropout)
            )
            self.output_matrix = embedder.weight  # [V, Dx]
        else:
            self.encoder = nn.Dropout(dropout)
            self.output_matrix = nn.Parameter(torch.randn(vocab_size, latent_size))  # [V, Dz]
    
    def forward(self, x, z, state=dict()) -> Categorical:
        """
        Return Categorical distributions
            X_i|z ~ Cat(f(z))
        with shape [B, 1, Vx]
        """
        # [B, Vx]
        logits = F.linear(self.encoder(z), self.output_matrix)
        # [B, 1, Vx]
        return Categorical(logits=logits.unsqueeze(1))
    
    def log_prob(self, likelihood: Categorical, x):
        # [B, Tx, Vx]
        likelihood = likelihood.expand(x.size())
        # [B, Tx]
        log_p = likelihood.log_prob(x)
        # mask invalid positions
        log_p = log_p * (x != self.pad_idx).float()
        # [B]
        log_p = log_p.sum(-1)
        return log_p
    
    def sample(self, z, max_len=100, greedy=False, state=dict()):
        """
        Sample from X|z where z [B, Dz]
        """
        raise NotImplementedError("Implement me!")
        likelihood = self(None, z)  # TODO deal with max_len
        if greedy:
            x = torch.argmax(likelihood.logits, dim=-1)
        else:
            x = likelihood.sample()
        return x

class CorrelatedBernoullisLM(GenerativeLM):
    """
    This parameterises an autoregressive product of Bernoulli distributions,
        P(x|z) = \prod_{v=1}^V Bern([v in x]|b_v(z, x))
    where V is the vocabulary size and b(z,x) \in (0, 1)^V is autoregressive in x (we use a MADE).
    """

    def __init__(self, vocab_size, latent_size, hidden_sizes, pad_idx, num_masks=1, resample_mask_every=0):
        super().__init__()
        self.pad_idx = pad_idx
        self.resample_every = resample_mask_every
        self.counter = resample_mask_every
        self.vocab_size = vocab_size
        self.made_conditioner = MADEConditioner(
            input_size=vocab_size + latent_size, 
            output_size=vocab_size,  
            context_size=latent_size,
            hidden_sizes=hidden_sizes,
            num_masks=num_masks
        )
        self.product_of_bernoullis = AutoregressiveLikelihood(
            event_size=vocab_size, 
            dist_type=Bernoulli,
            conditioner=self.made_conditioner
        )

    def make_indicators(self, x):
        """Return a vocab_size-dimensional bit-vector view of x"""
        # We convert ids to V-dimensional one-hot vectors and reduce-sum the time dimension
        #  this gives us word counts 
        # [B, T] -> [B, T, V] -> [B, V]
        word_counts = F.one_hot(x, self.vocab_size).sum(1) 
        word_counts[:, self.pad_idx] = 0
        indicators = (word_counts > 0).float()
        return indicators

    def forward(self, x, z, state=dict()) -> Bernoulli:
        """
        Return Bernoulli distributions 
            [v \in X]|z, \Sigma_{<v} ~ Bernoulli(b_v(z, \Sigma_{<v}))
        with shape [B, Vx] where Vx = |\Sigma| and \Sigma is the vocabulary.
        """
        # We convert ids to V-dimensional one-hot vectors and sum the time dimension
        #  this gives us word counts 
        # [B, V]
        indicators = self.make_indicators(x)
        if self.resample_every > 0:
            self.counter = self.counter - 1 if self.counter > 0 else self.resample_every
        return self.product_of_bernoullis(z, history=indicators, resample_mask=self.resample_every > 0 and self.counter == 0)

    def log_prob(self, likelihood: Bernoulli, x):
        # [B, V]
        indicators = self.make_indicators(x)
        # [B, V] -> [B]
        return likelihood.log_prob(indicators).sum(-1)
    
    def sample(self, z, max_len=None, greedy=False, state=dict()):
        """
        Sample from X|z where z [B, Dz]
        """
        shape = [z.size(0), self.product_of_bernoullis.event_size]
        if greedy:
            raise NotImplementedError("Greedy decoding not implemented for MADE")
        x = self.product_of_bernoullis.sample(z, torch.zeros(shape, dtype=z.dtype, device=z.device))
        return x


@register_conditional_parameterization(Poisson)
def make_poisson(inputs, event_size):
    assert inputs.size(-1) == event_size, "Expected [...,%d] got [...,%d]" % (event_size, inputs.size(-1))
    # we clamp the Poisson rate to [1e-6, 30] to prevent instabilities 
    # this is relatively mild (as we don't expect many words to be repeat 30 times or more on average)
    return Poisson(torch.clamp(F.softplus(inputs), min=1e-6, max=30))


class CorrelatedPoissonsLM(GenerativeLM):
    """
    This parameterises an autoregressive product of Poisson distributions,
        P(x|z) = \prod_{v=1}^V Bern(c_v(x)|b_v(z, x))
    where V is the vocabulary size, c_v(x) counts the occurrences of v in x,
    and b(z,x) \in (0, infty)^V is autoregressive in x (we use a MADE).
    """

    def __init__(self, vocab_size, latent_size, hidden_sizes, pad_idx, num_masks=1, resample_mask_every=0):
        super().__init__()
        self.pad_idx = pad_idx
        self.resample_every = resample_mask_every
        self.counter = resample_mask_every
        self.vocab_size = vocab_size
        self.made_conditioner = MADEConditioner(
            input_size=vocab_size + latent_size, 
            output_size=vocab_size,  
            context_size=latent_size,
            hidden_sizes=hidden_sizes,
            num_masks=num_masks
        )
        self.product_of_poissons = AutoregressiveLikelihood(
            event_size=vocab_size, 
            dist_type=Poisson,
            conditioner=self.made_conditioner
        )

    def make_counts(self, x):
        """Return a vocab_size-dimensional count-vector view of x"""
        # We convert ids to V-dimensional one-hot vectors and reduce-sum the time dimension
        #  this gives us word counts 
        # [B, T] -> [B, T, V] -> [B, V]
        word_counts = F.one_hot(x, self.vocab_size).sum(1) 
        word_counts[:, self.pad_idx] = 0  # we could actually leave it here, it is a way to model length
        return word_counts.float()

    def forward(self, x, z, state=dict()) -> Poisson:
        """
        Return Poisson distributions 
            c_v(X)|z, \Sigma_{<v} ~ Poisson(b_v(z, \Sigma_{<v}))
        with shape [B, Vx] where Vx = |\Sigma| and \Sigma is the vocabulary.
        """
        # We convert ids to V-dimensional one-hot vectors and sum the time dimension
        #  this gives us word counts 
        # [B, V]
        counts = self.make_counts(x)
        if self.resample_every > 0:
            self.counter = self.counter - 1 if self.counter > 0 else self.resample_every
        return self.product_of_poissons(z, history=counts, resample_mask=self.resample_every > 0 and self.counter == 0)

    def log_prob(self, likelihood: Poisson, x):
        # [B, V]
        counts = self.make_counts(x)
        # [B, V] -> [B]
        return likelihood.log_prob(counts).sum(-1)
    
    def sample(self, z, max_len=None, greedy=False, state=dict()):
        """
        Sample from X|z where z [B, Dz]
        """
        shape = [z.size(0), self.product_of_poissons.event_size]
        if greedy:
            raise NotImplementedError("Greedy decoding not implemented for MADE")
        x = self.product_of_poissons.sample(z, torch.zeros(shape, dtype=z.dtype, device=z.device))
        return x


class CorrelatedCategoricalsLM(GenerativeLM):
    """
    This implements an autoregressive product of Categoricals likelihood, i.e.
        P(x|z) = \prod_{i=1}^m Cat(x_i|f(z, x_{<i})
    where m = |x|.
    """

    def __init__(self, embedder, sos_idx, eos_idx, latent_size, hidden_size, 
            dropout, num_layers, cell_type, tied_embeddings, feed_z, gate_z):  #TODO implement gate_z
        super().__init__()
        self.embedder = embedder
        self.pad_idx = embedder.padding_idx
        self.sos_idx = sos_idx
        self.eos_idx = eos_idx
        self.feed_z = feed_z
        self.hidden_size = hidden_size
        self.init_layer = nn.Sequential(
                nn.Linear(latent_size, hidden_size),
                nn.Tanh())
        rnn_dropout = 0. if num_layers == 1 else dropout
        rnn_fn = rnn_creation_fn(cell_type)
        feed_z_size = latent_size if feed_z else 0
        self.rnn = rnn_fn(embedder.embedding_dim + feed_z_size, hidden_size, 
            batch_first=True, dropout=rnn_dropout, num_layers=num_layers)
        self.tied_embeddings = tied_embeddings
        if not tied_embeddings:
            self.output_matrix = nn.Parameter(torch.randn(embedder.num_embeddings, hidden_size))
        self.dropout_layer = nn.Dropout(p=dropout)
    
    def init(self, z):
        hidden = tile_rnn_hidden(self.init_layer(z), self.rnn)
        return hidden

    def generate(self, pre_output):
        W = self.embedder.weight if self.tied_embeddings else self.output_matrix
        return F.linear(pre_output, W)

    def step(self, x_embed, hidden, z):
        rnn_input = x_embed.unsqueeze(1)
        if self.feed_z:
            rnn_input=torch.cat([rnn_input, z.unsqueeze(1)], dim=-1)
        rnn_output, hidden = self.rnn(rnn_input, hidden)
        rnn_output = self.dropout_layer(rnn_output)
        return hidden, rnn_output

    def unroll(self, x, hidden, z):
        # [B, Tx, Dx]
        x_embed = self.dropout_layer(self.embedder(x))
        outputs = []
        for t in range(x_embed.size(1)):
            hidden, rnn_output = self.step(x_embed[:, t], hidden, z)
            logits = self.generate(rnn_output)
            outputs.append(logits)
        return torch.cat(outputs, dim=1)

    def forward(self, x, z, state=dict()) -> Categorical:
        """
        Return Categorical distributions
            X_i|z, x_{<i} ~ Cat(f(z, x_{<i}))
        with shape [B, Tx, Vx]
        """
        hidden = self.init(z)
        # [B, Tx, Vx]
        logits = self.unroll(x, hidden=hidden, z=z) 
        return Categorical(logits=logits)

    def log_prob(self, likelihood: Categorical, x):
        # [B, Tx] -> [B]
<<<<<<< HEAD
        return (likelihood.log_prob(x) * (x != self.pad_idx)).sum(-1)
    
    def sample(self, z, max_len=100, greedy=False, state=dict()):
        """
        Sample from X|z where z [B, Dz]
        """
        batch_size = z.size(0)
        hidden = self.init(z)
        prev_y = torch.full(size=[batch_size], fill_value=self.sos_idx, dtype=torch.long,
            device=self.embedder.weight.device)

        # Decode step-by-step by picking the maximum probability word
        # at each time step.
        predictions = []
        log_probs = []
        is_complete = torch.zeros_like(prev_y).unsqueeze(-1).byte()
        for t in range(max_len):
            prev_y = self.embedder(prev_y)
            hidden, pre_output = self.step(prev_y, hidden, z)
            logits = self.generate(pre_output)
            px_z = Categorical(logits=logits)
            if greedy:
                prediction = torch.argmax(logits, dim=-1)
            else:
                prediction = px_z.sample()
            prev_y = prediction.view(batch_size)
            log_prob_pred = px_z.log_prob(prediction)
            log_probs.append(torch.where(is_complete, torch.zeros_like(log_prob_pred), log_prob_pred))
            predictions.append(torch.where(is_complete, torch.full_like(prediction, self.embedder.padding_idx), prediction))
            is_complete = is_complete | (prediction == self.eos_idx).byte()

        state['log_prob'] = torch.cat(log_probs, dim=1)
        return torch.cat(predictions, dim=1)

=======
        return (likelihood.log_prob(x) * (x != self.pad_idx).float()).sum(-1)
>>>>>>> 38321f1a

class GenerativeTM(nn.Module):
    """
    The forward will return the likelihoods 
        Y_j|z,x, y_{<j}
    that is, a batch of sequences of torch distribution objects.

    To get the likelihood of an observation, use log_prob.
    """

    def __init__(self):
        super().__init__()

    def forward(self, x, seq_mask_x, seq_len_x, y, z, state=dict()) -> Distribution:
        """
        Return distributions Y_j|z,x,y_{<j}.

        x: [B, Tx] source token ids
        seq_mask_x: [B, Tx] 1 if token is not PAD, 0 otherwise
        seq_len_x: [B] length of source sequences
        y: [B, Ty] target token ids
        z: [B, Dz] stochastic embedding
        state: use this dictionary to return something about the forward pass (for example, 
            attention weights, or other details of the computation that you whish to log)
        """
        raise NotImplementedError("Implement me!")

    def log_prob(self, likelihood: Distribution, y):
        """
        Return log-probability of observation.

        likelihood: as returned by forward
        y: [B, Ty] observed token ids
        """
        raise NotImplementedError("Implement me!")
    
    def sample(self, x, seq_mask_x, seq_len_x, z, max_len=None, greedy=False, state=dict()):
        raise NotImplementedError("Implement me!")


class IndependentTM(GenerativeTM):
    """
    This draws target words from a single Categorical distribution
        P(y|z,x) = \prod_{j=1}^n Cat(y_j|f(z))
    where n = |y|. Note that the parameterisation currently ignores x.
    """

    def __init__(self, latent_size, embedder, tied_embeddings):
        super().__init__()
        self.tgt_independent_lm = IndependentLM(
            latent_size=latent_size, embedder=embedder, tied_embeddings=tied_embeddings)
    
    def forward(self, x, seq_mask_x, seq_len_x, y, z, state=dict()) -> Categorical:
        return self.tgt_independent_lm(y, z)
    
    def log_prob(self, likelihood: Categorical, y):
        return self.tgt_independent_lm.log_prob(likelihood, y)
    
    def sample(self, x, seq_mask_x, seq_len_x, z, max_len=100, greedy=False, state=dict()):
        return self.tgt_independent_lm(z, max_len=max_len, greedy=greedy, state=state)


class CorrelatedBernoullisTM(GenerativeTM):
    """

    P(y|z,x) = \prod_{v=1}^V Bern([v in y]|b_v(z, y))

    where V is the vocabulary size and b(z,x) \in (0, 1)^V is autoregressive in y (we use a MADE).
    Note that for now the parameterisation ignores x.
    """

    def __init__(self, vocab_size, latent_size, hidden_sizes, pad_idx, num_masks=1, resample_mask_every=0):
        super().__init__()
        self.correlated_bernoullis_lm = CorrelatedBernoullisLM(
            vocab_size=vocab_size,
            latent_size=latent_size,
            hidden_sizes=hidden_sizes,
            pad_idx=pad_idx,
            num_masks=num_masks,
            resample_mask_every=resample_mask_every
        )

    def forward(self, x, seq_mask_x, seq_len_x, y, z, state=dict()) -> Bernoulli:
        return self.correlated_bernoullis_lm(y, z)

    def log_prob(self, likelihood: Bernoulli, y):
        return self.correlated_bernoullis_lm.log_prob(likelihood, y)
    
    def sample(self, x, seq_mask_x, seq_len_x, z, max_len=None, greedy=False, state=dict()):
        return self.correlated_bernoullis_lm(z, max_len=max_len, greedy=greedy, state=state)


class CorrelatedPoissonsTM(GenerativeTM):
    """

    P(y|z,x) = \prod_{v=1}^V Poisson(c_v(y)|b_v(z, y))

    where V is the vocabulary size, c_v(y) returns the number of occurrences of v in y,
        and b(z,x) \in (0, infty)^V is autoregressive in y (we use a MADE).

    Note that for now the parameterisation ignores x.
    """

    def __init__(self, vocab_size, latent_size, hidden_sizes, pad_idx, num_masks=1, resample_mask_every=0):
        super().__init__()
        self.correlated_poissons_lm = CorrelatedPoissonsLM(
            vocab_size=vocab_size,
            latent_size=latent_size,
            hidden_sizes=hidden_sizes,
            pad_idx=pad_idx,
            num_masks=num_masks,
            resample_mask_every=resample_mask_every
        )

    def forward(self, x, seq_mask_x, seq_len_x, y, z, state=dict()) -> Poisson:
        return self.correlated_poissons_lm(y, z)

    def log_prob(self, likelihood: Poisson, y):
        return self.correlated_poissons_lm.log_prob(likelihood, y)
    
    def sample(self, x, seq_mask_x, seq_len_x, z, max_len=None, greedy=False, state=dict()):
        return self.correlated_poissons_lm(z, max_len=max_len, greedy=greedy, state=state)

class CorrelatedCategoricalsTM(GenerativeTM):
    """
    This implements an autoregressive product of Categoricals
        P(y|z,x) = \prod_{j=1}^n Cat(y_j|f(z, y_{<j}))
    where n = |y|. Note that for now the parameterisation ignores x.
    """

    def __init__(self, embedder, sos_idx, eos_idx, latent_size, hidden_size, 
            dropout, num_layers, cell_type, tied_embeddings, feed_z, gate_z):
        super().__init__()
        self.correlated_categoricals_lm = CorrelatedCategoricalsLM(
            embedder=embedder,
            sos_idx=sos_idx,
            eos_idx=eos_idx,
            latent_size=latent_size,
            hidden_size=hidden_size,
            dropout=dropout,
            num_layers=num_layers,
            cell_type=cell_type,
            tied_embeddings=tied_embeddings,
            feed_z=feed_z,
            gate_z=gate_z
        )

    def forward(self, x, seq_mask_x, seq_len_x, y, z, state=dict()) -> Categorical:
        return self.correlated_categoricals_lm(y, z)

    def log_prob(self, likelihood: Categorical, y):
        return self.correlated_categoricals_lm.log_prob(likelihood, y)
    
    def sample(self, x, seq_mask_x, seq_len_x, z, max_len=None, greedy=False, state=dict()):
        return self.correlated_poissons_lm(z, max_len=max_len, greedy=greedy, state=state)

class IBM1TM(GenerativeTM):
    """
    This implements an IBM1-style likelihood
        P(y|x,z) = \prod_{j=1}^n \sum_{i=1}^m P(a_j=i)P(y_j|x_i, z)
    where n = |y|, m = |x|, P(a_j) = 1/m, P(y_j|x_i, z) = Cat(y_j|f(z * g(x_i)))
    and g(x_i) gates the stochastic embedding z.

    We intentionally downplay the role of x to promote use of z.
    """

    def __init__(self, src_embed, latent_size, hidden_size, src_vocab_size, tgt_vocab_size, pad_idx):
        super().__init__()
        self.pad_idx = pad_idx
        self.src_embed = src_embed
        self.gate = nn.Sequential(
            nn.Linear(src_embed.embedding_dim + latent_size, latent_size),
            nn.Tanh(),
            nn.Linear(latent_size, latent_size),
            nn.Sigmoid()
        )
        self.proj = nn.Sequential(nn.Linear(latent_size, latent_size), nn.Tanh())
        self.nibm1 = NeuralIBM1(src_vocab_size, tgt_vocab_size, latent_size, hidden_size, pad_idx)

    def forward(self, x, seq_mask_x, seq_len_x, y, z, state=dict()) -> Categorical:
        """
        Return Categorical distributions
            Y_j|z,x
        (see documentation of class)
        with shape [B, Ty, Vy]
        """
        # [B, Tx, Dx]
        x = self.src_embed(x)
        # [B, Tx, Dz]
        g = self.gate(torch.cat([x, z.unsqueeze(1).repeat([1, x.size(1), 1])], -1))
        # [B, Tx, Dz]
        x = self.proj(g * z.unsqueeze(1))
        # [B, Ty, V]
        marginals = - self.nibm1(x, seq_mask_x, seq_len_x, y.size(1))
        return Categorical(probs=marginals)

    def log_prob(self, likelihood: Categorical, y):
        return (likelihood.log_prob(y) * (y != self.pad_idx).float()).sum(-1)


class AttentionBasedTM(GenerativeTM):

    def __init__(self, src_embedder, tgt_embedder, tgt_sos_idx, tgt_eos_idx, 
            encoder, decoder, latent_size, dropout, feed_z, tied_embeddings):
        super().__init__()
        self.src_embedder = src_embedder
        self.tgt_embedder = tgt_embedder
        self.tgt_sos_idx = tgt_sos_idx
        self.tgt_eos_idx = tgt_eos_idx
        self.encoder = encoder
        self.decoder = decoder
        self.encoder_init_layer = nn.Sequential(
            nn.Linear(latent_size, encoder.hidden_size),
            nn.Tanh())
        self.decoder_init_layer = nn.Sequential(
            nn.Linear(latent_size, decoder.hidden_size),
            nn.Tanh())
        self.tied_embeddings = tied_embeddings
        if not tied_embeddings:
            self.output_matrix = nn.Parameter(torch.randn(tgt_embedder.num_embeddings, decoder.hidden_size))
        self.dropout_layer = nn.Dropout(p=dropout)
        self.feed_z = feed_z
    
    def src_embed(self, x):
        x_embed = self.src_embedder(x)
        x_embed = self.dropout_layer(x_embed)
        return x_embed
    
    def tgt_embed(self, y):
        y_embed = self.tgt_embedder(y)
        y_embed = self.dropout_layer(y_embed)
        return y_embed

    def init_decoder(self, encoder_outputs, encoder_final, z):
        self.decoder.init_decoder(encoder_outputs, encoder_final)
        hidden = tile_rnn_hidden_for_decoder(self.decoder_init_layer(z), self.decoder)
        return hidden

    def encode(self, x, seq_len_x, z):
        x_embed = self.src_embed(x)
        hidden = tile_rnn_hidden(self.encoder_init_layer(z), self.encoder.rnn)
        return self.encoder(x_embed, seq_len_x, hidden=hidden)

    def generate(self, pre_output):
        W = self.tgt_embedder.weight if self.tied_embeddings else self.output_matrix
        return F.linear(pre_output, W)

    def forward(self, x, seq_mask_x, seq_len_x, y, z, state=dict()) -> Categorical:
        encoder_outputs, encoder_final = self.encode(x, seq_len_x, z)
        hidden = self.init_decoder(encoder_outputs, encoder_final, z)

        # Estimate the Categorical parameters for E[P(y|x, z)] using the given sample of the latent
        # variable.
        tm_logits = []
        all_att_weights = []
        max_time = y.size(1)
        for t in range(max_time):
            prev_y = y[:, t]
            y_embed = self.tgt_embed(prev_y)
            pre_output, hidden, att_weights = self.decoder.step(
                y_embed, hidden, seq_mask_x, encoder_outputs, z=z if self.feed_z else None)
            logits = self.generate(pre_output)
            tm_logits.append(logits)
            all_att_weights.append(att_weights)
        state['att_weights'] = torch.cat(all_att_weights, dim=1)
        # [B, Ty, Vy]
        return Categorical(logits=torch.cat(tm_logits, dim=1))

    def log_prob(self, likelihood: Categorical, y):
<<<<<<< HEAD
        return (likelihood.log_prob(y) * (y != self.tgt_embedder.padding_idx).float()).sum(-1)

    def sample(self, x, seq_mask_x, seq_len_x, z, max_len=100, greedy=False, state=dict()):
        encoder_outputs, encoder_final = self.encode(x, seq_len_x, z)
        hidden = self.init_decoder(encoder_outputs, encoder_final, z)
        batch_size = seq_mask_x.size(0)
        prev_y = torch.full(size=[batch_size], fill_value=self.tgt_sos_idx, dtype=torch.long, device=seq_mask_x.device)

        # Decode step-by-step by picking the maximum probability word
        # at each time step.
        predictions = []
        log_probs = []
        is_complete = torch.zeros_like(prev_y).unsqueeze(-1).byte()
        for t in range(max_len):
            prev_y = self.tgt_embedder(prev_y)
            pre_output, hidden, _ = self.decoder.step(prev_y, hidden, seq_mask_x, encoder_outputs, z)
            logits = self.generate(pre_output)
            py_xz = Categorical(logits=logits)
            if greedy:
                prediction = torch.argmax(logits, dim=-1)
            else:
                prediction = py_xz.sample()
            prev_y = prediction.view(batch_size)
            log_prob_pred = py_xz.log_prob(prediction)
            log_probs.append(torch.where(is_complete, torch.zeros_like(log_prob_pred), log_prob_pred))
            predictions.append(torch.where(is_complete, torch.full_like(prediction, self.tgt_embedder.padding_idx), prediction))
            is_complete = is_complete | (prediction == self.tgt_eos_idx).byte()

        state['log_prob'] = torch.cat(log_probs, dim=1) 
        return torch.cat(predictions, dim=1)
=======
        return (likelihood.log_prob(y) * (y != self.tgt_embedder.padding_idx).float()).sum(-1)
>>>>>>> 38321f1a
<|MERGE_RESOLUTION|>--- conflicted
+++ resolved
@@ -325,8 +325,7 @@
 
     def log_prob(self, likelihood: Categorical, x):
         # [B, Tx] -> [B]
-<<<<<<< HEAD
-        return (likelihood.log_prob(x) * (x != self.pad_idx)).sum(-1)
+        return (likelihood.log_prob(x) * (x != self.pad_idx).float()).sum(-1)
     
     def sample(self, z, max_len=100, greedy=False, state=dict()):
         """
@@ -360,10 +359,6 @@
         state['log_prob'] = torch.cat(log_probs, dim=1)
         return torch.cat(predictions, dim=1)
 
-=======
-        return (likelihood.log_prob(x) * (x != self.pad_idx).float()).sum(-1)
->>>>>>> 38321f1a
-
 class GenerativeTM(nn.Module):
     """
     The forward will return the likelihoods 
@@ -632,7 +627,6 @@
         return Categorical(logits=torch.cat(tm_logits, dim=1))
 
     def log_prob(self, likelihood: Categorical, y):
-<<<<<<< HEAD
         return (likelihood.log_prob(y) * (y != self.tgt_embedder.padding_idx).float()).sum(-1)
 
     def sample(self, x, seq_mask_x, seq_len_x, z, max_len=100, greedy=False, state=dict()):
@@ -663,6 +657,3 @@
 
         state['log_prob'] = torch.cat(log_probs, dim=1) 
         return torch.cat(predictions, dim=1)
-=======
-        return (likelihood.log_prob(y) * (y != self.tgt_embedder.padding_idx).float()).sum(-1)
->>>>>>> 38321f1a
